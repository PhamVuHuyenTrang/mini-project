from copy import deepcopy

from functions.augmentations import normalize
import torch
import torch.nn.functional as F
from torchvision import transforms
from datasets import get_dataset
from functions.buffer import Buffer
from functions.args import *
from models.utils.continual_model import ContinualModel
from functions.distributed import make_dp
from functions.lipschitz import RobustnessOptimizer, add_regularization_args
from functions.create_partition import create_partition_func_1nn
from functions.no_bn import bn_track_stats
import numpy as np
from functions.augmentations import (
    rotate_30_degrees,
    rotate_60_degrees,
    add_noise,
    change_colors,
)

partition_func = create_partition_func_1nn((84, 84, 3), n_centroids=5000)


def get_parser() -> ArgumentParser:
    parser = ArgumentParser(
        description="Continual Learning via iCaRL."
        "Treated with Lipschitz constraints!"
    )

    add_management_args(parser)
    add_experiment_args(parser)
    add_rehearsal_args(parser)
    add_aux_dataset_args(parser)
    add_regularization_args(parser)

    parser.add_argument(
        "--wd_reg",
        type=float,
        required=True,
        help="L2 regularization applied to the parameters.",
    )

    return parser


def icarl_fill_buffer(
    self: ContinualModel, mem_buffer: Buffer, dataset, t_idx: int
) -> None:
    """
    Adds examples from the current task to the memory buffer
    by means of the herding strategy.
    :param mem_buffer: the memory buffer
    :param dataset: the dataset from which take the examples
    :param t_idx: the task index
    """

    mode = self.net.training
    self.net.eval()
    samples_per_class = mem_buffer.buffer_size // (
        dataset.N_CLASSES_PER_TASK * (t_idx + 1)
    )

    if t_idx > 0:
        # 1) First, subsample prior classes
        buf_x, buf_y, buf_l, buf_clusterID = self.buffer.get_all_data()

        mem_buffer.empty()
        for _y in buf_y.unique():
            idx = buf_y == _y
            _y_x, _y_y, _y_l, _y_clusterID = (
                buf_x[idx],
                buf_y[idx],
                buf_l[idx],
                buf_clusterID[idx],
            )
            mem_buffer.add_data(
                examples=_y_x[:samples_per_class],
                labels=_y_y[:samples_per_class],
                logits=_y_l[:samples_per_class],
                clusterID=_y_clusterID[:samples_per_class],
            )

    # 2) Then, fill with current tasks
    loader = dataset.train_loader
    mean, std = (
        dataset.get_denormalization_transform().mean,
        dataset.get_denormalization_transform().std,
    )
    classes_start, classes_end = (
        t_idx * dataset.N_CLASSES_PER_TASK,
        (t_idx + 1) * dataset.N_CLASSES_PER_TASK,
    )
    # # todo add normalize to features for other datasets

    # 2.1 Extract all features
    a_x, a_y, a_f, a_l = [], [], [], []
    for x, y, not_norm_x in loader:
        mask = (y >= classes_start) & (y < classes_end)
        x, y, not_norm_x = x[mask], y[mask], not_norm_x[mask]
        if not x.size(0):
            continue
        x, y, not_norm_x = (a.to(self.device) for a in [x, y, not_norm_x])
        a_x.append(not_norm_x.to("cpu"))
        a_y.append(y.to("cpu"))
        try:
            feats = self.net.features(normalize(not_norm_x, mean, std)).float()
            outs = self.net.classifier(feats)
        except:
            replica_hack = False
            if (
                self.args.distributed == "dp"
                and len(not_norm_x) < torch.cuda.device_count()
            ):
                # yup, that's exactly right! I you have more GPUs than inputs AND you use kwargs,
                # dataparallel breaks down. So we pad with mock data and then ignore the padding.
                # ref https://github.com/pytorch/pytorch/issues/31460
                replica_hack = True
                not_norm_x = not_norm_x.repeat(torch.cuda.device_count(), 1, 1, 1)

            outs, feats = self.net(normalize(not_norm_x, mean, std), returnt="both")

            if replica_hack:
                outs, feats = (
                    outs.split(len(not_norm_x) // torch.cuda.device_count())[0],
                    feats.split(len(not_norm_x) // torch.cuda.device_count())[0],
                )

        a_f.append(feats.cpu())
        a_l.append(torch.sigmoid(outs).cpu())
    a_x, a_y, a_f, a_l = torch.cat(a_x), torch.cat(a_y), torch.cat(a_f), torch.cat(a_l)

    # 2.2 Compute class means
    for _y in range(classes_start, classes_end):
        idx = a_y == _y
        _x, _y, _l = a_x[idx], a_y[idx], a_l[idx]
        feats = a_f[idx]
        feats = feats.reshape(len(feats), -1)
        mean_feat = feats.mean(0, keepdim=True)

        running_sum = torch.zeros_like(mean_feat)
        i = 0
        while i < samples_per_class and i < feats.shape[0]:
            cost = (mean_feat - (feats + running_sum) / (i + 1)).norm(2, 1)

            idx_min = cost.argmin().item()

            mem_buffer.add_data(
                examples=_x[idx_min : idx_min + 1].to(self.device),
                labels=_y[idx_min : idx_min + 1].to(self.device),
                logits=_l[idx_min : idx_min + 1].to(self.device),
                clusterID=partition_func(_x[idx_min : idx_min + 1]).to(self.device),
            )

            running_sum += feats[idx_min : idx_min + 1]
            feats[idx_min] = feats[idx_min] + 1e6
            i += 1

    assert len(mem_buffer.examples) <= mem_buffer.buffer_size
    assert mem_buffer.num_seen_examples <= mem_buffer.buffer_size
    self.net.train(mode)


class ICarlLipschitz(RobustnessOptimizer):
    NAME = "icarl_lipschitz"
    COMPATIBILITY = ["class-il", "task-il"]

    def __init__(self, backbone, loss, args, transform):
        super(ICarlLipschitz, self).__init__(backbone, loss, args, transform)
        self.dataset = get_dataset(args)

        # Instantiate buffers
        self.buffer = Buffer(self.args.buffer_size, self.device)
        self.eye = torch.eye(self.dataset.N_CLASSES_PER_TASK * self.dataset.N_TASKS).to(
            self.device
        )

        self.class_means = None
        self.icarl_old_net = None
        self.current_task = 0
        self.num_classes = self.dataset.N_CLASSES_PER_TASK * self.dataset.N_TASKS

    def to(self, device):
        self.eye = self.eye.to(device)
        return super().to(device)

    def forward(self, x):
        if self.class_means is None:
            with torch.no_grad():
                self.compute_class_means()
                self.class_means = self.class_means.squeeze()

        try:
            feats = self.net.features(x).float().squeeze()
        except:
            feats = self.net(x, returnt="both")[1].float().squeeze()

        feats = feats.reshape(feats.shape[0], -1)
        feats = feats.unsqueeze(1)

        pred = (self.class_means.unsqueeze(0) - feats).pow(2).sum(2)
        return -pred

    def observe(
        self,
        inputs: torch.Tensor,
        labels: torch.Tensor,
        not_aug_inputs: torch.Tensor,
        logits=None,
        epoch=None,
    ):
        if not hasattr(self, "classes_so_far_buffer"):
            self.classes_so_far_buffer = labels.unique().to(labels.device)
            self.register_buffer("classes_so_far", self.classes_so_far_buffer)
        else:
            self.classes_so_far_buffer = torch.cat(
                (
                    self.classes_so_far_buffer,
                    labels.to(self.classes_so_far_buffer.device),
                )
            ).unique()

            self.register_buffer("classes_so_far", self.classes_so_far_buffer)

        self.class_means = None
        if self.current_task > 0:
            with torch.no_grad():
                logits = torch.sigmoid(self.icarl_old_net(inputs))
        self.opt.zero_grad()
        loss, _ = self.get_loss(inputs, labels, self.current_task, logits)

        loss.backward()

        self.opt.step()
        torch.cuda.empty_cache()
        return loss.item(), 0, 0, 0, 0

    @staticmethod
    def binary_cross_entropy(pred, y):
        return -(pred.log() * y + (1 - y) * (1 - pred).log()).mean()

    def get_loss(
        self,
        inputs: torch.Tensor,
        labels: torch.Tensor,
        task_idx: int,
        logits: torch.Tensor,
    ) -> torch.Tensor:
        """
        Computes the loss tensor.
        :param inputs: the images to be fed to the network
        :param labels: the ground-truth labels
        :param task_idx: the task index
        :return: the differentiable loss value
        """
        labels = labels.long()
        pc = task_idx * self.dataset.N_CLASSES_PER_TASK
        ac = (task_idx + 1) * self.dataset.N_CLASSES_PER_TASK

        outputs, output_features = self.net(inputs, returnt="full")
        #print("input___", inputs)
        #print("outputs", outputs)
        outputs = outputs[:, :ac]

        if task_idx == 0:
            # Compute loss on the current task
            targets = self.eye[labels][:, :ac]
            loss_ce = F.binary_cross_entropy_with_logits(outputs, targets)
            assert loss_ce >= 0
        else:
            targets = self.eye[labels][:, pc:ac]
            comb_targets = torch.cat((logits[:, :pc], targets), dim=1)
            #print("logits", logits[:, :pc])
            #print("targets", targets)
            loss_ce = F.binary_cross_entropy_with_logits(outputs, comb_targets)
            #print("comb_targets" ,comb_targets)
            #print("outputs", outputs)
            #print("loss_ce", loss_ce)
            assert loss_ce >= 0

        if self.args.wd_reg:
            try:
                loss_wd = self.args.wd_reg * torch.sum(self.net.get_params() ** 2)
            except:  # distributed
                loss_wd = self.args.wd_reg * torch.sum(
                    self.net.module.get_params() ** 2
                )
        else:
            loss_wd = 0

        # Robustness losses (New regularization)
        unique_labels = torch.unique(labels)
        num_classes_so_far = unique_labels.numel()

        loss_lr = torch.zeros_like(loss_ce)
        loss = torch.zeros_like(loss_ce)

        if not self.buffer.is_empty():
            print("NOt empty")
            if self.args.method == 'lider':
                lip_inputs = [inputs] + output_features[:-1]

                if self.args.buffer_lip_lambda>0:
                    loss = loss_ce + self.args.buffer_lip_lambda * self.buffer_lip_loss(lip_inputs)
            
                if self.args.budget_lip_lambda>0:
                    loss = loss_ce + self.args.budget_lip_lambda * self.budget_lip_loss(lip_inputs)
            
            elif self.args.methods == 'localrobustness':

                (
                    choice,
                    buffer_x,
                    buffer_y,
                    buffer_logits,
                    buffer_cluster_ids,
                ) = self.buffer.get_data(
                    self.setting.minibatch_size, transform=self.transform, return_index=True
                )

<<<<<<< HEAD
            augment_output, augment_features = self.net(
                augment_examples, returnt="full"
            )
            #print("augment_examples", augment_examples)
            #print("augment_output", augment_output)
            buffer_output, buffer_feature = self.net(buffer_x, returnt="full")
            #print("buffer_output", buffer_output)
            reg = 0.01
            mean = 1/(len(augment_features) * 10 * (self.buffer.buffer_size ** 2))
            for af, bf in zip(augment_features, buffer_feature):
                #print("bf.shape[0]", bf.shape[0])
                bf = torch.cat([bf] * (af.shape[0] // bf.shape[0]))
                if len(bf.shape) == 2:
                    distance = torch.sqrt(((bf - af) ** 2).sum(dim = (1,)))
                else:
                    distance = torch.sqrt(((bf - af) ** 2).sum(dim=(1, 2, 3)))
                loss_lr += reg * mean * distance.sum()
                #print("loss_lr", loss_lr)

        # print(f'loss ce: {loss_ce}, loss wd: {loss_wd}, loss_lr: {loss_lr}')
        loss = loss_ce + loss_wd + loss_lr
=======
                (
                    augment_examples,
                    augmented_labels,
                    _,
                    augmented_cluster_ids,
                ) = self.buffer.get_augment_data(choice)

                augment_output, augment_features = self.net(
                    augment_examples, returnt="full"
                )
                #print("augment_examples", augment_examples)
                #print("augment_output", augment_output)
                buffer_output, buffer_feature = self.net(buffer_x, returnt="full")
                #print("buffer_output", buffer_output)
                reg = 0.01
                mean = 1/(len(augment_features) * 4 * (self.buffer.buffer_size ** 2))
                for af, bf in zip(augment_features, buffer_feature):
                    #print("bf.shape[0]", bf.shape[0])
                    bf = torch.cat([bf] * (af.shape[0] // bf.shape[0]))
                    if len(bf.shape) == 2:
                        distance = torch.sqrt(((bf - af) ** 2).sum(dim = (1,)))
                    else:
                        distance = torch.sqrt(((bf - af) ** 2).sum(dim=(1, 2, 3)))
                    loss_lr += reg * mean * distance.sum()
                    #print("loss_lr", loss_lr)

                # print(f'loss ce: {loss_ce}, loss wd: {loss_wd}, loss_lr: {loss_lr}')
                loss = loss_ce + loss_wd + loss_lr
>>>>>>> 989ef93e
        return loss, output_features

    def begin_task(self, dataset):
        if self.current_task > 1:
            exit() 
        if self.current_task == 0:
            self.load_initial_checkpoint()
            self.reset_classifier()

            self.net.set_return_prerelu(True)

            self.init_net(dataset)

        if self.current_task > 0:
            dataset.train_loader.dataset.targets = np.concatenate(
                [
                    dataset.train_loader.dataset.targets,
                    self.buffer.labels.cpu().numpy()[: self.buffer.num_seen_examples],
                ]
            )
            if type(dataset.train_loader.dataset.data) == torch.Tensor:
                dataset.train_loader.dataset.data = torch.cat(
                    [
                        dataset.train_loader.dataset.data,
                        torch.stack(
                            [
                                (self.buffer.examples[i].type(torch.uint8).cpu())
                                for i in range(self.buffer.num_seen_examples)
                            ]
                        ).squeeze(1),
                    ]
                )
            else:
                dataset.train_loader.dataset.data = np.concatenate(
                    [
                        dataset.train_loader.dataset.data,
                        torch.stack(
                            [
                                (
                                    (self.buffer.examples[i] * 255)
                                    .type(torch.uint8)
                                    .cpu()
                                )
                                for i in range(self.buffer.num_seen_examples)
                            ]
                        )
                        .numpy()
                        .swapaxes(1, 3),
                    ]
                )

    def end_task(self, dataset) -> None:
        self.icarl_old_net = get_dataset(self.args).get_backbone().to(self.device)
        if self.args.distributed == "dp":
            self.icarl_old_net = make_dp(self.icarl_old_net)
        _, unexpected = self.icarl_old_net.load_state_dict(
            deepcopy(self.net.state_dict()), strict=False
        )
        assert (
            len([k for k in unexpected if "lip_coeffs" not in k]) == 0
        ), f"Unexpected keys in pretrained model: {unexpected}"
        self.icarl_old_net.eval()
        self.icarl_old_net.set_return_prerelu(True)

        self.net.train()
        with torch.no_grad():
            icarl_fill_buffer(self, self.buffer, dataset, self.current_task)
            mean, std = (
                self.dataset.get_denormalization_transform().mean,
                self.dataset.get_denormalization_transform().std,
            )
            self.buffer.generate_augment_data(mean, std, partition_func)
        self.current_task += 1
        self.class_means = None

    def compute_class_means(self) -> None:
        """
        Computes a vector representing mean features for each class.
        """
        # This function caches class means
        transform = self.dataset.get_normalization_transform()
        class_means = []
        examples, labels, _, _ = self.buffer.get_all_data(transform)
        for _y in self.classes_so_far:
            x_buf_list = [
                examples[i] for i in range(0, len(examples)) if labels[i].cpu() == _y
            ]

            if x_buf_list:
                x_buf = torch.stack(x_buf_list, dim=0).to(self.device)
                with bn_track_stats(self, False):
                    class_means.append(
                        self.net(x_buf, returnt="features").mean(0).flatten()
                    )
            else:
                x_buf_list_dummy = [examples[0]]
                x_buf_dummy = torch.stack(x_buf_list_dummy, dim=0).to(self.device)

                class_means.append(
                    torch.zeros_like(
                        self.net(x_buf_dummy, returnt="features").mean(0).flatten()
                    )
                )
        self.class_means = torch.stack(class_means)
<|MERGE_RESOLUTION|>--- conflicted
+++ resolved
@@ -1,477 +1,453 @@
-from copy import deepcopy
-
-from functions.augmentations import normalize
-import torch
-import torch.nn.functional as F
-from torchvision import transforms
-from datasets import get_dataset
-from functions.buffer import Buffer
-from functions.args import *
-from models.utils.continual_model import ContinualModel
-from functions.distributed import make_dp
-from functions.lipschitz import RobustnessOptimizer, add_regularization_args
-from functions.create_partition import create_partition_func_1nn
-from functions.no_bn import bn_track_stats
-import numpy as np
-from functions.augmentations import (
-    rotate_30_degrees,
-    rotate_60_degrees,
-    add_noise,
-    change_colors,
-)
-
-partition_func = create_partition_func_1nn((84, 84, 3), n_centroids=5000)
-
-
-def get_parser() -> ArgumentParser:
-    parser = ArgumentParser(
-        description="Continual Learning via iCaRL."
-        "Treated with Lipschitz constraints!"
-    )
-
-    add_management_args(parser)
-    add_experiment_args(parser)
-    add_rehearsal_args(parser)
-    add_aux_dataset_args(parser)
-    add_regularization_args(parser)
-
-    parser.add_argument(
-        "--wd_reg",
-        type=float,
-        required=True,
-        help="L2 regularization applied to the parameters.",
-    )
-
-    return parser
-
-
-def icarl_fill_buffer(
-    self: ContinualModel, mem_buffer: Buffer, dataset, t_idx: int
-) -> None:
-    """
-    Adds examples from the current task to the memory buffer
-    by means of the herding strategy.
-    :param mem_buffer: the memory buffer
-    :param dataset: the dataset from which take the examples
-    :param t_idx: the task index
-    """
-
-    mode = self.net.training
-    self.net.eval()
-    samples_per_class = mem_buffer.buffer_size // (
-        dataset.N_CLASSES_PER_TASK * (t_idx + 1)
-    )
-
-    if t_idx > 0:
-        # 1) First, subsample prior classes
-        buf_x, buf_y, buf_l, buf_clusterID = self.buffer.get_all_data()
-
-        mem_buffer.empty()
-        for _y in buf_y.unique():
-            idx = buf_y == _y
-            _y_x, _y_y, _y_l, _y_clusterID = (
-                buf_x[idx],
-                buf_y[idx],
-                buf_l[idx],
-                buf_clusterID[idx],
-            )
-            mem_buffer.add_data(
-                examples=_y_x[:samples_per_class],
-                labels=_y_y[:samples_per_class],
-                logits=_y_l[:samples_per_class],
-                clusterID=_y_clusterID[:samples_per_class],
-            )
-
-    # 2) Then, fill with current tasks
-    loader = dataset.train_loader
-    mean, std = (
-        dataset.get_denormalization_transform().mean,
-        dataset.get_denormalization_transform().std,
-    )
-    classes_start, classes_end = (
-        t_idx * dataset.N_CLASSES_PER_TASK,
-        (t_idx + 1) * dataset.N_CLASSES_PER_TASK,
-    )
-    # # todo add normalize to features for other datasets
-
-    # 2.1 Extract all features
-    a_x, a_y, a_f, a_l = [], [], [], []
-    for x, y, not_norm_x in loader:
-        mask = (y >= classes_start) & (y < classes_end)
-        x, y, not_norm_x = x[mask], y[mask], not_norm_x[mask]
-        if not x.size(0):
-            continue
-        x, y, not_norm_x = (a.to(self.device) for a in [x, y, not_norm_x])
-        a_x.append(not_norm_x.to("cpu"))
-        a_y.append(y.to("cpu"))
-        try:
-            feats = self.net.features(normalize(not_norm_x, mean, std)).float()
-            outs = self.net.classifier(feats)
-        except:
-            replica_hack = False
-            if (
-                self.args.distributed == "dp"
-                and len(not_norm_x) < torch.cuda.device_count()
-            ):
-                # yup, that's exactly right! I you have more GPUs than inputs AND you use kwargs,
-                # dataparallel breaks down. So we pad with mock data and then ignore the padding.
-                # ref https://github.com/pytorch/pytorch/issues/31460
-                replica_hack = True
-                not_norm_x = not_norm_x.repeat(torch.cuda.device_count(), 1, 1, 1)
-
-            outs, feats = self.net(normalize(not_norm_x, mean, std), returnt="both")
-
-            if replica_hack:
-                outs, feats = (
-                    outs.split(len(not_norm_x) // torch.cuda.device_count())[0],
-                    feats.split(len(not_norm_x) // torch.cuda.device_count())[0],
-                )
-
-        a_f.append(feats.cpu())
-        a_l.append(torch.sigmoid(outs).cpu())
-    a_x, a_y, a_f, a_l = torch.cat(a_x), torch.cat(a_y), torch.cat(a_f), torch.cat(a_l)
-
-    # 2.2 Compute class means
-    for _y in range(classes_start, classes_end):
-        idx = a_y == _y
-        _x, _y, _l = a_x[idx], a_y[idx], a_l[idx]
-        feats = a_f[idx]
-        feats = feats.reshape(len(feats), -1)
-        mean_feat = feats.mean(0, keepdim=True)
-
-        running_sum = torch.zeros_like(mean_feat)
-        i = 0
-        while i < samples_per_class and i < feats.shape[0]:
-            cost = (mean_feat - (feats + running_sum) / (i + 1)).norm(2, 1)
-
-            idx_min = cost.argmin().item()
-
-            mem_buffer.add_data(
-                examples=_x[idx_min : idx_min + 1].to(self.device),
-                labels=_y[idx_min : idx_min + 1].to(self.device),
-                logits=_l[idx_min : idx_min + 1].to(self.device),
-                clusterID=partition_func(_x[idx_min : idx_min + 1]).to(self.device),
-            )
-
-            running_sum += feats[idx_min : idx_min + 1]
-            feats[idx_min] = feats[idx_min] + 1e6
-            i += 1
-
-    assert len(mem_buffer.examples) <= mem_buffer.buffer_size
-    assert mem_buffer.num_seen_examples <= mem_buffer.buffer_size
-    self.net.train(mode)
-
-
-class ICarlLipschitz(RobustnessOptimizer):
-    NAME = "icarl_lipschitz"
-    COMPATIBILITY = ["class-il", "task-il"]
-
-    def __init__(self, backbone, loss, args, transform):
-        super(ICarlLipschitz, self).__init__(backbone, loss, args, transform)
-        self.dataset = get_dataset(args)
-
-        # Instantiate buffers
-        self.buffer = Buffer(self.args.buffer_size, self.device)
-        self.eye = torch.eye(self.dataset.N_CLASSES_PER_TASK * self.dataset.N_TASKS).to(
-            self.device
-        )
-
-        self.class_means = None
-        self.icarl_old_net = None
-        self.current_task = 0
-        self.num_classes = self.dataset.N_CLASSES_PER_TASK * self.dataset.N_TASKS
-
-    def to(self, device):
-        self.eye = self.eye.to(device)
-        return super().to(device)
-
-    def forward(self, x):
-        if self.class_means is None:
-            with torch.no_grad():
-                self.compute_class_means()
-                self.class_means = self.class_means.squeeze()
-
-        try:
-            feats = self.net.features(x).float().squeeze()
-        except:
-            feats = self.net(x, returnt="both")[1].float().squeeze()
-
-        feats = feats.reshape(feats.shape[0], -1)
-        feats = feats.unsqueeze(1)
-
-        pred = (self.class_means.unsqueeze(0) - feats).pow(2).sum(2)
-        return -pred
-
-    def observe(
-        self,
-        inputs: torch.Tensor,
-        labels: torch.Tensor,
-        not_aug_inputs: torch.Tensor,
-        logits=None,
-        epoch=None,
-    ):
-        if not hasattr(self, "classes_so_far_buffer"):
-            self.classes_so_far_buffer = labels.unique().to(labels.device)
-            self.register_buffer("classes_so_far", self.classes_so_far_buffer)
-        else:
-            self.classes_so_far_buffer = torch.cat(
-                (
-                    self.classes_so_far_buffer,
-                    labels.to(self.classes_so_far_buffer.device),
-                )
-            ).unique()
-
-            self.register_buffer("classes_so_far", self.classes_so_far_buffer)
-
-        self.class_means = None
-        if self.current_task > 0:
-            with torch.no_grad():
-                logits = torch.sigmoid(self.icarl_old_net(inputs))
-        self.opt.zero_grad()
-        loss, _ = self.get_loss(inputs, labels, self.current_task, logits)
-
-        loss.backward()
-
-        self.opt.step()
-        torch.cuda.empty_cache()
-        return loss.item(), 0, 0, 0, 0
-
-    @staticmethod
-    def binary_cross_entropy(pred, y):
-        return -(pred.log() * y + (1 - y) * (1 - pred).log()).mean()
-
-    def get_loss(
-        self,
-        inputs: torch.Tensor,
-        labels: torch.Tensor,
-        task_idx: int,
-        logits: torch.Tensor,
-    ) -> torch.Tensor:
-        """
-        Computes the loss tensor.
-        :param inputs: the images to be fed to the network
-        :param labels: the ground-truth labels
-        :param task_idx: the task index
-        :return: the differentiable loss value
-        """
-        labels = labels.long()
-        pc = task_idx * self.dataset.N_CLASSES_PER_TASK
-        ac = (task_idx + 1) * self.dataset.N_CLASSES_PER_TASK
-
-        outputs, output_features = self.net(inputs, returnt="full")
-        #print("input___", inputs)
-        #print("outputs", outputs)
-        outputs = outputs[:, :ac]
-
-        if task_idx == 0:
-            # Compute loss on the current task
-            targets = self.eye[labels][:, :ac]
-            loss_ce = F.binary_cross_entropy_with_logits(outputs, targets)
-            assert loss_ce >= 0
-        else:
-            targets = self.eye[labels][:, pc:ac]
-            comb_targets = torch.cat((logits[:, :pc], targets), dim=1)
-            #print("logits", logits[:, :pc])
-            #print("targets", targets)
-            loss_ce = F.binary_cross_entropy_with_logits(outputs, comb_targets)
-            #print("comb_targets" ,comb_targets)
-            #print("outputs", outputs)
-            #print("loss_ce", loss_ce)
-            assert loss_ce >= 0
-
-        if self.args.wd_reg:
-            try:
-                loss_wd = self.args.wd_reg * torch.sum(self.net.get_params() ** 2)
-            except:  # distributed
-                loss_wd = self.args.wd_reg * torch.sum(
-                    self.net.module.get_params() ** 2
-                )
-        else:
-            loss_wd = 0
-
-        # Robustness losses (New regularization)
-        unique_labels = torch.unique(labels)
-        num_classes_so_far = unique_labels.numel()
-
-        loss_lr = torch.zeros_like(loss_ce)
-        loss = torch.zeros_like(loss_ce)
-
-        if not self.buffer.is_empty():
-            print("NOt empty")
-            if self.args.method == 'lider':
-                lip_inputs = [inputs] + output_features[:-1]
-
-                if self.args.buffer_lip_lambda>0:
-                    loss = loss_ce + self.args.buffer_lip_lambda * self.buffer_lip_loss(lip_inputs)
-            
-                if self.args.budget_lip_lambda>0:
-                    loss = loss_ce + self.args.budget_lip_lambda * self.budget_lip_loss(lip_inputs)
-            
-            elif self.args.methods == 'localrobustness':
-
-                (
-                    choice,
-                    buffer_x,
-                    buffer_y,
-                    buffer_logits,
-                    buffer_cluster_ids,
-                ) = self.buffer.get_data(
-                    self.setting.minibatch_size, transform=self.transform, return_index=True
-                )
-
-<<<<<<< HEAD
-            augment_output, augment_features = self.net(
-                augment_examples, returnt="full"
-            )
-            #print("augment_examples", augment_examples)
-            #print("augment_output", augment_output)
-            buffer_output, buffer_feature = self.net(buffer_x, returnt="full")
-            #print("buffer_output", buffer_output)
-            reg = 0.01
-            mean = 1/(len(augment_features) * 10 * (self.buffer.buffer_size ** 2))
-            for af, bf in zip(augment_features, buffer_feature):
-                #print("bf.shape[0]", bf.shape[0])
-                bf = torch.cat([bf] * (af.shape[0] // bf.shape[0]))
-                if len(bf.shape) == 2:
-                    distance = torch.sqrt(((bf - af) ** 2).sum(dim = (1,)))
-                else:
-                    distance = torch.sqrt(((bf - af) ** 2).sum(dim=(1, 2, 3)))
-                loss_lr += reg * mean * distance.sum()
-                #print("loss_lr", loss_lr)
-
-        # print(f'loss ce: {loss_ce}, loss wd: {loss_wd}, loss_lr: {loss_lr}')
-        loss = loss_ce + loss_wd + loss_lr
-=======
-                (
-                    augment_examples,
-                    augmented_labels,
-                    _,
-                    augmented_cluster_ids,
-                ) = self.buffer.get_augment_data(choice)
-
-                augment_output, augment_features = self.net(
-                    augment_examples, returnt="full"
-                )
-                #print("augment_examples", augment_examples)
-                #print("augment_output", augment_output)
-                buffer_output, buffer_feature = self.net(buffer_x, returnt="full")
-                #print("buffer_output", buffer_output)
-                reg = 0.01
-                mean = 1/(len(augment_features) * 4 * (self.buffer.buffer_size ** 2))
-                for af, bf in zip(augment_features, buffer_feature):
-                    #print("bf.shape[0]", bf.shape[0])
-                    bf = torch.cat([bf] * (af.shape[0] // bf.shape[0]))
-                    if len(bf.shape) == 2:
-                        distance = torch.sqrt(((bf - af) ** 2).sum(dim = (1,)))
-                    else:
-                        distance = torch.sqrt(((bf - af) ** 2).sum(dim=(1, 2, 3)))
-                    loss_lr += reg * mean * distance.sum()
-                    #print("loss_lr", loss_lr)
-
-                # print(f'loss ce: {loss_ce}, loss wd: {loss_wd}, loss_lr: {loss_lr}')
-                loss = loss_ce + loss_wd + loss_lr
->>>>>>> 989ef93e
-        return loss, output_features
-
-    def begin_task(self, dataset):
-        if self.current_task > 1:
-            exit() 
-        if self.current_task == 0:
-            self.load_initial_checkpoint()
-            self.reset_classifier()
-
-            self.net.set_return_prerelu(True)
-
-            self.init_net(dataset)
-
-        if self.current_task > 0:
-            dataset.train_loader.dataset.targets = np.concatenate(
-                [
-                    dataset.train_loader.dataset.targets,
-                    self.buffer.labels.cpu().numpy()[: self.buffer.num_seen_examples],
-                ]
-            )
-            if type(dataset.train_loader.dataset.data) == torch.Tensor:
-                dataset.train_loader.dataset.data = torch.cat(
-                    [
-                        dataset.train_loader.dataset.data,
-                        torch.stack(
-                            [
-                                (self.buffer.examples[i].type(torch.uint8).cpu())
-                                for i in range(self.buffer.num_seen_examples)
-                            ]
-                        ).squeeze(1),
-                    ]
-                )
-            else:
-                dataset.train_loader.dataset.data = np.concatenate(
-                    [
-                        dataset.train_loader.dataset.data,
-                        torch.stack(
-                            [
-                                (
-                                    (self.buffer.examples[i] * 255)
-                                    .type(torch.uint8)
-                                    .cpu()
-                                )
-                                for i in range(self.buffer.num_seen_examples)
-                            ]
-                        )
-                        .numpy()
-                        .swapaxes(1, 3),
-                    ]
-                )
-
-    def end_task(self, dataset) -> None:
-        self.icarl_old_net = get_dataset(self.args).get_backbone().to(self.device)
-        if self.args.distributed == "dp":
-            self.icarl_old_net = make_dp(self.icarl_old_net)
-        _, unexpected = self.icarl_old_net.load_state_dict(
-            deepcopy(self.net.state_dict()), strict=False
-        )
-        assert (
-            len([k for k in unexpected if "lip_coeffs" not in k]) == 0
-        ), f"Unexpected keys in pretrained model: {unexpected}"
-        self.icarl_old_net.eval()
-        self.icarl_old_net.set_return_prerelu(True)
-
-        self.net.train()
-        with torch.no_grad():
-            icarl_fill_buffer(self, self.buffer, dataset, self.current_task)
-            mean, std = (
-                self.dataset.get_denormalization_transform().mean,
-                self.dataset.get_denormalization_transform().std,
-            )
-            self.buffer.generate_augment_data(mean, std, partition_func)
-        self.current_task += 1
-        self.class_means = None
-
-    def compute_class_means(self) -> None:
-        """
-        Computes a vector representing mean features for each class.
-        """
-        # This function caches class means
-        transform = self.dataset.get_normalization_transform()
-        class_means = []
-        examples, labels, _, _ = self.buffer.get_all_data(transform)
-        for _y in self.classes_so_far:
-            x_buf_list = [
-                examples[i] for i in range(0, len(examples)) if labels[i].cpu() == _y
-            ]
-
-            if x_buf_list:
-                x_buf = torch.stack(x_buf_list, dim=0).to(self.device)
-                with bn_track_stats(self, False):
-                    class_means.append(
-                        self.net(x_buf, returnt="features").mean(0).flatten()
-                    )
-            else:
-                x_buf_list_dummy = [examples[0]]
-                x_buf_dummy = torch.stack(x_buf_list_dummy, dim=0).to(self.device)
-
-                class_means.append(
-                    torch.zeros_like(
-                        self.net(x_buf_dummy, returnt="features").mean(0).flatten()
-                    )
-                )
-        self.class_means = torch.stack(class_means)
+from copy import deepcopy
+
+from functions.augmentations import normalize
+import torch
+import torch.nn.functional as F
+from torchvision import transforms
+from datasets import get_dataset
+from functions.buffer import Buffer
+from functions.args import *
+from models.utils.continual_model import ContinualModel
+from functions.distributed import make_dp
+from functions.lipschitz import RobustnessOptimizer, add_regularization_args
+from functions.create_partition import create_partition_func_1nn
+from functions.no_bn import bn_track_stats
+import numpy as np
+from functions.augmentations import (
+    rotate_30_degrees,
+    rotate_60_degrees,
+    add_noise,
+    change_colors,
+)
+
+partition_func = create_partition_func_1nn((84, 84, 3), n_centroids=5000)
+
+
+def get_parser() -> ArgumentParser:
+    parser = ArgumentParser(
+        description="Continual Learning via iCaRL."
+        "Treated with Lipschitz constraints!"
+    )
+
+    add_management_args(parser)
+    add_experiment_args(parser)
+    add_rehearsal_args(parser)
+    add_aux_dataset_args(parser)
+    add_regularization_args(parser)
+
+    parser.add_argument(
+        "--wd_reg",
+        type=float,
+        required=True,
+        help="L2 regularization applied to the parameters.",
+    )
+
+    return parser
+
+
+def icarl_fill_buffer(
+    self: ContinualModel, mem_buffer: Buffer, dataset, t_idx: int
+) -> None:
+    """
+    Adds examples from the current task to the memory buffer
+    by means of the herding strategy.
+    :param mem_buffer: the memory buffer
+    :param dataset: the dataset from which take the examples
+    :param t_idx: the task index
+    """
+
+    mode = self.net.training
+    self.net.eval()
+    samples_per_class = mem_buffer.buffer_size // (
+        dataset.N_CLASSES_PER_TASK * (t_idx + 1)
+    )
+
+    if t_idx > 0:
+        # 1) First, subsample prior classes
+        buf_x, buf_y, buf_l, buf_clusterID = self.buffer.get_all_data()
+
+        mem_buffer.empty()
+        for _y in buf_y.unique():
+            idx = buf_y == _y
+            _y_x, _y_y, _y_l, _y_clusterID = (
+                buf_x[idx],
+                buf_y[idx],
+                buf_l[idx],
+                buf_clusterID[idx],
+            )
+            mem_buffer.add_data(
+                examples=_y_x[:samples_per_class],
+                labels=_y_y[:samples_per_class],
+                logits=_y_l[:samples_per_class],
+                clusterID=_y_clusterID[:samples_per_class],
+            )
+
+    # 2) Then, fill with current tasks
+    loader = dataset.train_loader
+    mean, std = (
+        dataset.get_denormalization_transform().mean,
+        dataset.get_denormalization_transform().std,
+    )
+    classes_start, classes_end = (
+        t_idx * dataset.N_CLASSES_PER_TASK,
+        (t_idx + 1) * dataset.N_CLASSES_PER_TASK,
+    )
+    # # todo add normalize to features for other datasets
+
+    # 2.1 Extract all features
+    a_x, a_y, a_f, a_l = [], [], [], []
+    for x, y, not_norm_x in loader:
+        mask = (y >= classes_start) & (y < classes_end)
+        x, y, not_norm_x = x[mask], y[mask], not_norm_x[mask]
+        if not x.size(0):
+            continue
+        x, y, not_norm_x = (a.to(self.device) for a in [x, y, not_norm_x])
+        a_x.append(not_norm_x.to("cpu"))
+        a_y.append(y.to("cpu"))
+        try:
+            feats = self.net.features(normalize(not_norm_x, mean, std)).float()
+            outs = self.net.classifier(feats)
+        except:
+            replica_hack = False
+            if (
+                self.args.distributed == "dp"
+                and len(not_norm_x) < torch.cuda.device_count()
+            ):
+                # yup, that's exactly right! I you have more GPUs than inputs AND you use kwargs,
+                # dataparallel breaks down. So we pad with mock data and then ignore the padding.
+                # ref https://github.com/pytorch/pytorch/issues/31460
+                replica_hack = True
+                not_norm_x = not_norm_x.repeat(torch.cuda.device_count(), 1, 1, 1)
+
+            outs, feats = self.net(normalize(not_norm_x, mean, std), returnt="both")
+
+            if replica_hack:
+                outs, feats = (
+                    outs.split(len(not_norm_x) // torch.cuda.device_count())[0],
+                    feats.split(len(not_norm_x) // torch.cuda.device_count())[0],
+                )
+
+        a_f.append(feats.cpu())
+        a_l.append(torch.sigmoid(outs).cpu())
+    a_x, a_y, a_f, a_l = torch.cat(a_x), torch.cat(a_y), torch.cat(a_f), torch.cat(a_l)
+
+    # 2.2 Compute class means
+    for _y in range(classes_start, classes_end):
+        idx = a_y == _y
+        _x, _y, _l = a_x[idx], a_y[idx], a_l[idx]
+        feats = a_f[idx]
+        feats = feats.reshape(len(feats), -1)
+        mean_feat = feats.mean(0, keepdim=True)
+
+        running_sum = torch.zeros_like(mean_feat)
+        i = 0
+        while i < samples_per_class and i < feats.shape[0]:
+            cost = (mean_feat - (feats + running_sum) / (i + 1)).norm(2, 1)
+
+            idx_min = cost.argmin().item()
+
+            mem_buffer.add_data(
+                examples=_x[idx_min : idx_min + 1].to(self.device),
+                labels=_y[idx_min : idx_min + 1].to(self.device),
+                logits=_l[idx_min : idx_min + 1].to(self.device),
+                clusterID=partition_func(_x[idx_min : idx_min + 1]).to(self.device),
+            )
+
+            running_sum += feats[idx_min : idx_min + 1]
+            feats[idx_min] = feats[idx_min] + 1e6
+            i += 1
+
+    assert len(mem_buffer.examples) <= mem_buffer.buffer_size
+    assert mem_buffer.num_seen_examples <= mem_buffer.buffer_size
+    self.net.train(mode)
+
+
+class ICarlLipschitz(RobustnessOptimizer):
+    NAME = "icarl_lipschitz"
+    COMPATIBILITY = ["class-il", "task-il"]
+
+    def __init__(self, backbone, loss, args, transform):
+        super(ICarlLipschitz, self).__init__(backbone, loss, args, transform)
+        self.dataset = get_dataset(args)
+
+        # Instantiate buffers
+        self.buffer = Buffer(self.args.buffer_size, self.device)
+        self.eye = torch.eye(self.dataset.N_CLASSES_PER_TASK * self.dataset.N_TASKS).to(
+            self.device
+        )
+
+        self.class_means = None
+        self.icarl_old_net = None
+        self.current_task = 0
+        self.num_classes = self.dataset.N_CLASSES_PER_TASK * self.dataset.N_TASKS
+
+    def to(self, device):
+        self.eye = self.eye.to(device)
+        return super().to(device)
+
+    def forward(self, x):
+        if self.class_means is None:
+            with torch.no_grad():
+                self.compute_class_means()
+                self.class_means = self.class_means.squeeze()
+
+        try:
+            feats = self.net.features(x).float().squeeze()
+        except:
+            feats = self.net(x, returnt="both")[1].float().squeeze()
+
+        feats = feats.reshape(feats.shape[0], -1)
+        feats = feats.unsqueeze(1)
+
+        pred = (self.class_means.unsqueeze(0) - feats).pow(2).sum(2)
+        return -pred
+
+    def observe(
+        self,
+        inputs: torch.Tensor,
+        labels: torch.Tensor,
+        not_aug_inputs: torch.Tensor,
+        logits=None,
+        epoch=None,
+    ):
+        if not hasattr(self, "classes_so_far_buffer"):
+            self.classes_so_far_buffer = labels.unique().to(labels.device)
+            self.register_buffer("classes_so_far", self.classes_so_far_buffer)
+        else:
+            self.classes_so_far_buffer = torch.cat(
+                (
+                    self.classes_so_far_buffer,
+                    labels.to(self.classes_so_far_buffer.device),
+                )
+            ).unique()
+
+            self.register_buffer("classes_so_far", self.classes_so_far_buffer)
+
+        self.class_means = None
+        if self.current_task > 0:
+            with torch.no_grad():
+                logits = torch.sigmoid(self.icarl_old_net(inputs))
+        self.opt.zero_grad()
+        loss, _ = self.get_loss(inputs, labels, self.current_task, logits)
+
+        loss.backward()
+
+        self.opt.step()
+        torch.cuda.empty_cache()
+        return loss.item(), 0, 0, 0, 0
+
+    @staticmethod
+    def binary_cross_entropy(pred, y):
+        return -(pred.log() * y + (1 - y) * (1 - pred).log()).mean()
+
+    def get_loss(
+        self,
+        inputs: torch.Tensor,
+        labels: torch.Tensor,
+        task_idx: int,
+        logits: torch.Tensor,
+    ) -> torch.Tensor:
+        """
+        Computes the loss tensor.
+        :param inputs: the images to be fed to the network
+        :param labels: the ground-truth labels
+        :param task_idx: the task index
+        :return: the differentiable loss value
+        """
+        labels = labels.long()
+        pc = task_idx * self.dataset.N_CLASSES_PER_TASK
+        ac = (task_idx + 1) * self.dataset.N_CLASSES_PER_TASK
+
+        outputs, output_features = self.net(inputs, returnt="full")
+        #print("input___", inputs)
+        #print("outputs", outputs)
+        outputs = outputs[:, :ac]
+
+        if task_idx == 0:
+            # Compute loss on the current task
+            targets = self.eye[labels][:, :ac]
+            loss_ce = F.binary_cross_entropy_with_logits(outputs, targets)
+            assert loss_ce >= 0
+        else:
+            targets = self.eye[labels][:, pc:ac]
+            comb_targets = torch.cat((logits[:, :pc], targets), dim=1)
+            #print("logits", logits[:, :pc])
+            #print("targets", targets)
+            loss_ce = F.binary_cross_entropy_with_logits(outputs, comb_targets)
+            #print("comb_targets" ,comb_targets)
+            #print("outputs", outputs)
+            #print("loss_ce", loss_ce)
+            assert loss_ce >= 0
+
+        if self.args.wd_reg:
+            try:
+                loss_wd = self.args.wd_reg * torch.sum(self.net.get_params() ** 2)
+            except:  # distributed
+                loss_wd = self.args.wd_reg * torch.sum(
+                    self.net.module.get_params() ** 2
+                )
+        else:
+            loss_wd = 0
+
+        # Robustness losses (New regularization)
+        unique_labels = torch.unique(labels)
+        num_classes_so_far = unique_labels.numel()
+
+        loss_lr = torch.zeros_like(loss_ce)
+        loss = torch.zeros_like(loss_ce)
+
+        if not self.buffer.is_empty():
+            print("NOt empty")
+            if self.args.method == 'lider':
+                lip_inputs = [inputs] + output_features[:-1]
+
+                if self.args.buffer_lip_lambda>0:
+                    loss = loss_ce + self.args.buffer_lip_lambda * self.buffer_lip_loss(lip_inputs)
+            
+                if self.args.budget_lip_lambda>0:
+                    loss = loss_ce + self.args.budget_lip_lambda * self.budget_lip_loss(lip_inputs)
+            
+            elif self.args.methods == 'localrobustness':
+
+                (
+                    choice,
+                    buffer_x,
+                    buffer_y,
+                    buffer_logits,
+                    buffer_cluster_ids,
+                ) = self.buffer.get_data(
+                    self.setting.minibatch_size, transform=self.transform, return_index=True
+                )
+
+                (
+                    augment_examples,
+                    augmented_labels,
+                    _,
+                    augmented_cluster_ids,
+                ) = self.buffer.get_augment_data(choice)
+
+                augment_output, augment_features = self.net(
+                    augment_examples, returnt="full"
+                )
+                #print("augment_examples", augment_examples)
+                #print("augment_output", augment_output)
+                buffer_output, buffer_feature = self.net(buffer_x, returnt="full")
+                #print("buffer_output", buffer_output)
+                reg = 0.01
+                mean = 1/(len(augment_features) * 4 * (self.buffer.buffer_size ** 2))
+                for af, bf in zip(augment_features, buffer_feature):
+                    #print("bf.shape[0]", bf.shape[0])
+                    bf = torch.cat([bf] * (af.shape[0] // bf.shape[0]))
+                    if len(bf.shape) == 2:
+                        distance = torch.sqrt(((bf - af) ** 2).sum(dim = (1,)))
+                    else:
+                        distance = torch.sqrt(((bf - af) ** 2).sum(dim=(1, 2, 3)))
+                    loss_lr += reg * mean * distance.sum()
+                    #print("loss_lr", loss_lr)
+
+                # print(f'loss ce: {loss_ce}, loss wd: {loss_wd}, loss_lr: {loss_lr}')
+                loss = loss_ce + loss_wd + loss_lr
+        return loss, output_features
+
+    def begin_task(self, dataset):
+        if self.current_task > 1:
+            exit() 
+        if self.current_task == 0:
+            self.load_initial_checkpoint()
+            self.reset_classifier()
+
+            self.net.set_return_prerelu(True)
+
+            self.init_net(dataset)
+
+        if self.current_task > 0:
+            dataset.train_loader.dataset.targets = np.concatenate(
+                [
+                    dataset.train_loader.dataset.targets,
+                    self.buffer.labels.cpu().numpy()[: self.buffer.num_seen_examples],
+                ]
+            )
+            if type(dataset.train_loader.dataset.data) == torch.Tensor:
+                dataset.train_loader.dataset.data = torch.cat(
+                    [
+                        dataset.train_loader.dataset.data,
+                        torch.stack(
+                            [
+                                (self.buffer.examples[i].type(torch.uint8).cpu())
+                                for i in range(self.buffer.num_seen_examples)
+                            ]
+                        ).squeeze(1),
+                    ]
+                )
+            else:
+                dataset.train_loader.dataset.data = np.concatenate(
+                    [
+                        dataset.train_loader.dataset.data,
+                        torch.stack(
+                            [
+                                (
+                                    (self.buffer.examples[i] * 255)
+                                    .type(torch.uint8)
+                                    .cpu()
+                                )
+                                for i in range(self.buffer.num_seen_examples)
+                            ]
+                        )
+                        .numpy()
+                        .swapaxes(1, 3),
+                    ]
+                )
+
+    def end_task(self, dataset) -> None:
+        self.icarl_old_net = get_dataset(self.args).get_backbone().to(self.device)
+        if self.args.distributed == "dp":
+            self.icarl_old_net = make_dp(self.icarl_old_net)
+        _, unexpected = self.icarl_old_net.load_state_dict(
+            deepcopy(self.net.state_dict()), strict=False
+        )
+        assert (
+            len([k for k in unexpected if "lip_coeffs" not in k]) == 0
+        ), f"Unexpected keys in pretrained model: {unexpected}"
+        self.icarl_old_net.eval()
+        self.icarl_old_net.set_return_prerelu(True)
+
+        self.net.train()
+        with torch.no_grad():
+            icarl_fill_buffer(self, self.buffer, dataset, self.current_task)
+            mean, std = (
+                self.dataset.get_denormalization_transform().mean,
+                self.dataset.get_denormalization_transform().std,
+            )
+            self.buffer.generate_augment_data(mean, std, partition_func)
+        self.current_task += 1
+        self.class_means = None
+
+    def compute_class_means(self) -> None:
+        """
+        Computes a vector representing mean features for each class.
+        """
+        # This function caches class means
+        transform = self.dataset.get_normalization_transform()
+        class_means = []
+        examples, labels, _, _ = self.buffer.get_all_data(transform)
+        for _y in self.classes_so_far:
+            x_buf_list = [
+                examples[i] for i in range(0, len(examples)) if labels[i].cpu() == _y
+            ]
+
+            if x_buf_list:
+                x_buf = torch.stack(x_buf_list, dim=0).to(self.device)
+                with bn_track_stats(self, False):
+                    class_means.append(
+                        self.net(x_buf, returnt="features").mean(0).flatten()
+                    )
+            else:
+                x_buf_list_dummy = [examples[0]]
+                x_buf_dummy = torch.stack(x_buf_list_dummy, dim=0).to(self.device)
+
+                class_means.append(
+                    torch.zeros_like(
+                        self.net(x_buf_dummy, returnt="features").mean(0).flatten()
+                    )
+                )
+        self.class_means = torch.stack(class_means)